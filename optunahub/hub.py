from __future__ import annotations

from contextlib import suppress
import importlib.util
import json
import os
import re
import shutil
import sys
import types
from urllib.parse import urlparse
from urllib.request import Request
from urllib.request import urlopen

<<<<<<< HEAD
from ga4mp import GtagMP  # type: ignore
from git import Repo
=======
>>>>>>> 6728c638
from github import Auth
from github import Github
from github.ContentFile import ContentFile
import optuna.version

import optunahub
from optunahub import _conf


# Dummy optunahub_registry module is required to avoid ModuleNotFoundError.
sys.modules["optunahub_registry"] = types.ModuleType("optunahub_registry")


def _report_stats(
    package: str,
    ref: str | None,
) -> None:
    """Report anonymous statistics.

    Collecting statistics for the official registry.
    The following parameters are collected:
      - CI: Whether the environment is CI or not.
      - optuna_version: The version of Optuna.
      - optunahub_version: The version of OptunaHub.
      - package: The package name loaded.
      - ref: The Git reference (branch, tag, or commit SHA) for the package.
    WE NEVER COLLECT ANY PERSONAL INFORMATION.

    The statistics can be disabled by setting the environmental variable OPTUNAHUB_NO_ANALYTICS=1,

    Args:
        package:
            The package name loaded.
        ref:
            The Git reference (branch, tag, or commit SHA) for the package.
    """
    measurement_id = "G-8EZ4F4Z74E"
    api_secret = "8tWYGaAEQJiYJSUJfqNMTw"
    client_id = "optunahub"  # Anonymous (by always setting client_id to "optunahub")

    url = f"https://www.google-analytics.com/mp/collect?measurement_id={measurement_id}&api_secret={api_secret}"
    data = {
        "client_id": client_id,
        "events": [
            {
                "name": "load_module",
                "params": {
                    "CI": os.getenv("CI", False),
                    "optuna_version": optuna.version.__version__,
                    "optunahub_version": optunahub.__version__,
                    "package": package,
                    "ref": ref,
                },
            }
        ],
    }

    jsondata = json.dumps(data)
    json_data_as_bytes = jsondata.encode("utf-8")  # needs to be bytes

    headers = {
        "Content-Type": "application/json; charset=utf-8",
        "Content-Length": str(len(json_data_as_bytes)),
    }

    req = Request(url, data=json_data_as_bytes, headers=headers)
    with suppress(Exception):
        with urlopen(req) as _:
            pass


def load_module(
    package: str,
    *,
    repo_owner: str = "optuna",
    repo_name: str = "optunahub-registry",
    ref: str = "main",
    base_url: str | None = None,
    force_reload: bool = False,
    auth: Auth.Auth | None = None,
) -> types.ModuleType:
    """Import a package from the OptunaHub registry.
    The imported package name is set to ``optunahub_registry.package.<package>``.
    A third-party registry is also available by setting the ``repo_owner`` and
    ``repo_name``.

    Args:
        package:
            The package name to load.
        repo_owner:
            The owner of the repository.
        repo_name:
            The name of the repository.
        ref:
            The Git reference (branch, tag, or commit SHA) for the package.
        base_url:
            If ``auth`` is :obj:`None` and the ``git`` command is available, this should be the base URI for the remote repository.
            In this case, specifying ``git@github.com`` allows access to private/internal repositories via SSH.
            Otherwise, this should be the base URL for the GitHub API, such as ``https://api.github.com``.
        force_reload:
            If :obj:`True`, the package will be downloaded from the repository.
            If :obj:`False`, the package cached in the local directory will be
            loaded if available.
        auth:
            `The authentication object <https://pygithub.readthedocs.io/en/latest/examples/Authentication.html>`__ for the GitHub API.
            It also allows access to access private/internal repositories via the GitHub API.

    Returns:
        The module object of the package.
    """
    registry_root = "package"
    dir_path = f"{registry_root}/{package}"
    hostname = _extract_hostname(base_url) if base_url else "github.com"
    if hostname is None:
        raise ValueError(f"Invalid base URI: {base_url}")
    cache_dir_prefix = os.path.join(_conf.cache_home(), hostname, repo_owner, repo_name, ref)
    package_cache_dir = os.path.join(cache_dir_prefix, dir_path)
    use_cache = not force_reload and os.path.exists(package_cache_dir)

    if not use_cache:
        if auth is None and shutil.which("git") is not None:
            _download_via_git(
                repo_owner=repo_owner,
                repo_name=repo_name,
                dir_path=dir_path,
                ref=ref,
                base_url=base_url or "https://github.com",
                cache_dir_prefix=cache_dir_prefix,
            )
        else:
            _download_via_github_api(
                auth=auth,
                base_url=base_url or "https://api.github.com",
                repo_owner=repo_owner,
                repo_name=repo_name,
                dir_path=dir_path,
                ref=ref,
                package_cache_dir=package_cache_dir,
                cache_dir_prefix=cache_dir_prefix,
            )

    local_registry_root = os.path.join(cache_dir_prefix, registry_root)
    module = load_local_module(
        package=package,
        registry_root=local_registry_root,
    )

    # Statistics are collected only for the official registry.
    is_official_registry = (
        repo_owner == "optuna"
        and repo_name == "optunahub-registry"
        and base_url == "https://github.com"
    )
    if not _conf.is_no_analytics() and not use_cache and is_official_registry:
        _report_stats(package, ref)

    return module


def _extract_hostname(url: str) -> str | None:
    if "://" in url:
        return urlparse(url).hostname
    else:
        # NOTE(kAIto47802) Extract hostname: skip optional user@, capture up to `:`, ignore the rest.
        match = re.match(r"(?:.+@)?([^:]+)(?::.*)?", url)
        return match and match.group(1)


def _download_via_git(
    repo_owner: str,
    repo_name: str,
    dir_path: str,
    ref: str,
    base_url: str,
    cache_dir_prefix: str,
) -> None:
    repo_url_separator = "/" if "://" in base_url else ":"
    repo_url = f"{base_url.rstrip('/')}{repo_url_separator}{repo_owner}/{repo_name}"
    repo = Repo.init(cache_dir_prefix)
    origin = (
        repo.remotes.origin if "origin" in repo.remotes else repo.create_remote("origin", repo_url)
    )
    if repo.remotes.origin.url != repo_url:
        repo.remotes.origin.set_url(repo_url)
    repo.git.sparse_checkout("init", "--cone")
    repo.git.sparse_checkout("set", dir_path)
    origin.fetch(refspec=ref, depth=1)
    repo.git.checkout("FETCH_HEAD")


def _download_via_github_api(
    auth: Auth.Auth | None,
    base_url: str,
    repo_owner: str,
    repo_name: str,
    dir_path: str,
    ref: str,
    package_cache_dir: str,
    cache_dir_prefix: str,
) -> None:
    g = Github(auth=auth, base_url=base_url)
    repo = g.get_repo(f"{repo_owner}/{repo_name}")

    package_contents = repo.get_contents(dir_path, ref)

    if isinstance(package_contents, ContentFile):
        package_contents = [package_contents]

    shutil.rmtree(package_cache_dir, ignore_errors=True)
    os.makedirs(cache_dir_prefix, exist_ok=True)
    for m in package_contents:
        file_path = os.path.join(cache_dir_prefix, m.path)
        os.makedirs(os.path.dirname(file_path), exist_ok=True)
        if m.type == "dir":
            dir_contents = repo.get_contents(m.path, ref)
            if isinstance(dir_contents, ContentFile):
                dir_contents = [dir_contents]
            package_contents.extend(dir_contents)
        else:
            with open(file_path, "wb") as f:
                try:
                    decoded_content = m.decoded_content
                except AssertionError:
                    continue
                f.write(decoded_content)


def load_local_module(
    package: str,
    *,
    registry_root: str = os.sep,
) -> types.ModuleType:
    """Import a package from the local registry.
       The imported package name is set to ``optunahub_registry.package.<package>``.

    Args:
        package:
            The package name to load.
        registry_root:
            The root directory of the registry.
            The default is the root directory of the file system,
            e.g., "/" for UNIX-like systems.

    Returns:
        The module object of the package.
    """

    module_path = os.path.join(registry_root, package)
    module_name = f"optunahub_registry.package.{package.replace('/', '.')}"
    spec = importlib.util.spec_from_file_location(
        module_name, os.path.join(module_path, "__init__.py")
    )
    if spec is None or spec.loader is None:
        raise ImportError(f"Module {module_name} not found in {module_path}")
    module = importlib.util.module_from_spec(spec)
    if module is None:
        raise ImportError(f"Module {module_name} not found in {module_path}")
    sys.modules[module_name] = module
    spec.loader.exec_module(module)

    return module<|MERGE_RESOLUTION|>--- conflicted
+++ resolved
@@ -12,11 +12,7 @@
 from urllib.request import Request
 from urllib.request import urlopen
 
-<<<<<<< HEAD
-from ga4mp import GtagMP  # type: ignore
 from git import Repo
-=======
->>>>>>> 6728c638
 from github import Auth
 from github import Github
 from github.ContentFile import ContentFile
