--- conflicted
+++ resolved
@@ -1,11 +1,7 @@
-<<<<<<< HEAD
 from __future__ import annotations
 
-from optunahub.hub import load, load_local
-=======
 from optunahub.hub import load
 from optunahub.hub import load_local
->>>>>>> 047a2d44
 from optunahub.version import __version__
 
 
